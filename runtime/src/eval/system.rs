--- conflicted
+++ resolved
@@ -303,11 +303,7 @@
 	};
 
 	// https://app.zenhub.com/workspaces/solana-evm-6007c75a9dc141001100ccb8/issues/cyber-core/solana-program-library/132
-<<<<<<< HEAD
-	// this parameters will be read in save_return_value()
-=======
 	// out_offset and out_len parameters will be read in save_return_value()
->>>>>>> 4c77a708
 	pop_u256!(runtime, in_offset, in_len/*, out_offset, out_len*/);
 	try_or_fail!(runtime.machine.memory_mut().resize_offset(in_offset, in_len));
 	// try_or_fail!(runtime.machine.memory_mut().resize_offset(out_offset, out_len));
@@ -357,11 +353,7 @@
 
 	match handler.call(to.into(), transfer, input, gas, scheme == CallScheme::StaticCall, context) {
 		Capture::Exit((reason, return_data)) => {
-<<<<<<< HEAD
-			return save_return_value(runtime, reason, return_data, handler);
-=======
 			save_return_value(runtime, reason, return_data, handler)
->>>>>>> 4c77a708
 		},
 		Capture::Trap(interrupt) => {
 			// push!(runtime, H256::default());
@@ -369,8 +361,38 @@
 		},
 	}
 }
-<<<<<<< HEAD
-=======
+
+/// save created contract address into parent runtime
+pub fn save_created_address<'config, H: Handler>(
+	runtime: &mut Runtime,
+	reason : ExitReason,
+	address: Option<H160>,
+	return_data : Vec<u8>,
+	_handler: & H
+) -> Control<H> {
+	runtime.return_data_buffer = return_data;
+	let create_address: H256 = address.map(|a| a.into()).unwrap_or_default();
+
+	match reason {
+		ExitReason::Succeed(_) => {
+			push!(runtime, create_address.into());
+			Control::Continue
+		},
+		ExitReason::Revert(_) => {
+			push!(runtime, H256::default());
+			Control::Continue
+		},
+		ExitReason::Error(_) => {
+			push!(runtime, H256::default());
+			Control::Continue
+		},
+		ExitReason::Fatal(e) => {
+			push!(runtime, H256::default());
+			Control::Exit(e.into())
+		},
+	}
+
+}
 
 /// save return_value into parent runtime
 pub fn save_return_value<'config, H: Handler>(
@@ -407,92 +429,26 @@
 				},
 				ExitReason::Revert(_) => {
 					push_u256!(runtime, U256::zero());
->>>>>>> 4c77a708
-
-/// save created contract address into parent runtime
-pub fn save_created_address<'config, H: Handler>(
-	runtime: &mut Runtime,
-	reason : ExitReason,
-	address: Option<H160>,
-	return_data : Vec<u8>,
-	_handler: & H
-) -> Control<H> {
-	runtime.return_data_buffer = return_data;
-	let create_address: H256 = address.map(|a| a.into()).unwrap_or_default();
-
-	match reason {
-		ExitReason::Succeed(_) => {
-			push!(runtime, create_address.into());
-			Control::Continue
-		},
-		ExitReason::Revert(_) => {
-			push!(runtime, H256::default());
-			Control::Continue
-		},
-		ExitReason::Error(_) => {
-			push!(runtime, H256::default());
-			Control::Continue
-		},
-		ExitReason::Fatal(e) => {
-			push!(runtime, H256::default());
-			Control::Exit(e.into())
-		},
-	}
-
-}
-
-/// save return_value of call opcode into parent runtime
-pub fn save_return_value<'config, H: Handler>(
-	runtime: &mut Runtime,
-	reason : ExitReason,
-	return_data : Vec<u8>,
-	_handler: & H
-	) -> Control<H> {
-
-	pop_u256!(runtime, out_offset, out_len);
-	try_or_fail!(runtime.machine.memory_mut().resize_offset(out_offset, out_len));
-
-	runtime.return_data_buffer = return_data;
-	let target_len = min(out_len, U256::from(runtime.return_data_buffer.len()));
-	match reason {
-		ExitReason::Succeed(_) => {
-			match runtime.machine.memory_mut().copy_large(
-				out_offset,
-				U256::zero(),
-				target_len,
-				&runtime.return_data_buffer[..],
-			) {
-				Ok(()) => {
-					push_u256!(runtime, U256::one());
+
+					let _ = runtime.machine.memory_mut().copy_large(
+						out_offset,
+						U256::zero(),
+						target_len,
+						&runtime.return_data_buffer[..],
+					);
+
 					Control::Continue
 				},
-				Err(_) => {
+				ExitReason::Error(_) => {
 					push_u256!(runtime, U256::zero());
+
 					Control::Continue
 				},
+				ExitReason::Fatal(e) => {
+					push_u256!(runtime, U256::zero());
+
+					Control::Exit(e.into())
+				},
 			}
-<<<<<<< HEAD
-		},
-		ExitReason::Revert(_) => {
-			push_u256!(runtime, U256::zero());
-			let _ = runtime.machine.memory_mut().copy_large(
-				out_offset,
-				U256::zero(),
-				target_len,
-				&runtime.return_data_buffer[..],
-			);
-			Control::Continue
-		},
-		ExitReason::Error(_) => {
-			push_u256!(runtime, U256::zero());
-			Control::Continue
-		},
-		ExitReason::Fatal(e) => {
-			push_u256!(runtime, U256::zero());
-			Control::Exit(e.into())
-		},
-	}
-=======
         }
->>>>>>> 4c77a708
 }