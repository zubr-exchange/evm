--- conflicted
+++ resolved
@@ -1,12 +1,7 @@
 use alloc::vec::Vec;
 use primitive_types::{H160, H256, U256};
-<<<<<<< HEAD
-use crate::{Capture, Stack, ExitError, Opcode, ExternalOpcode,
+use crate::{Capture, Stack, ExitError, Opcode,
 			CreateScheme, Context, Machine, ExitReason, Code};
-=======
-use crate::{Capture, Stack, ExitError, Opcode,
-			CreateScheme, Context, Machine, ExitReason};
->>>>>>> 3807b830
 
 /// Transfer from source to target, with given value.
 #[derive(Clone, Debug)]
