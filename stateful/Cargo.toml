--- conflicted
+++ resolved
@@ -1,21 +1,13 @@
 [package]
-<<<<<<< HEAD
 name = "evm-stateful"
-=======
-name = "sputnikvm-stateful"
->>>>>>> be820077
-version = "0.7.0"
+version = "0.7.1"
 license = "Apache-2.0"
 description = "Stateful evm-rs wrapped with tries."
 authors = ["Wei Tang <hi@that.world>"]
 repository = "https://git.that.world/evm-rs.git"
 
 [dependencies]
-<<<<<<< HEAD
 evm = { version = "0.7", path = '..' }
-=======
-sputnikvm = { version = "0.7", path = '..' }
->>>>>>> be820077
 etcommon-bigint = "0.2"
 etcommon-trie = "0.3"
 etcommon-block = "0.2"
