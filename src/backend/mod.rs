--- conflicted
+++ resolved
@@ -35,13 +35,8 @@
 	pub address: H160,
 	/// topics
 	pub topics: Vec<H256>,
-<<<<<<< HEAD
 	/// data
 	#[cfg_attr(feature = "with-serde", serde(with = "serde_bytes"))]
-=======
-    /// data
-    #[cfg_attr(feature = "with-serde", serde(with = "serde_bytes"))]
->>>>>>> 97a5800a
 	pub data: Bytes,
 }
 //pub use ethereum::Log;
