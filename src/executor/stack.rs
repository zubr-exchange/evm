--- conflicted
+++ resolved
@@ -1,11 +1,5 @@
-<<<<<<< HEAD
-=======
 #![allow(clippy::let_underscore_drop)]
 
-use core::convert::Infallible;
-use core::cmp::min;
-use alloc::vec::Vec;
->>>>>>> 259bdb03
 use alloc::collections::{BTreeMap, BTreeSet};
 use alloc::vec::Vec;
 use core::convert::Infallible;
@@ -31,12 +25,9 @@
 	pub reset_storage: bool,
 }
 
-<<<<<<< HEAD
 type PrecompileOutput = (ExitSucceed, Vec<u8>, u64);
-type PrecompileFn = fn(H160, &[u8], Option<u64>) -> Option<Result<PrecompileOutput, ExitError>>;
-=======
-type PrecompileResult = Option<Result<(ExitSucceed, Vec<u8>, usize), ExitError>>;
->>>>>>> 259bdb03
+type PrecompileResult = Option<Result<PrecompileOutput, ExitError>>;
+type PrecompileFn = fn(H160, &[u8], Option<u64>) -> PrecompileResult;
 
 /// Stack-based executor.
 #[derive(Clone)]
@@ -47,11 +38,7 @@
 	state: BTreeMap<H160, StackAccount>,
 	deleted: BTreeSet<H160>,
 	logs: Vec<Log>,
-<<<<<<< HEAD
 	precompile: PrecompileFn,
-=======
-	precompile: fn(H160, &[u8], Option<usize>) -> PrecompileResult,
->>>>>>> 259bdb03
 	is_static: bool,
 	depth: Option<usize>,
 }
@@ -59,13 +46,8 @@
 const fn no_precompile(
 	_address: H160,
 	_input: &[u8],
-<<<<<<< HEAD
 	_target_gas: Option<u64>
-) -> Option<Result<PrecompileOutput, ExitError>> {
-=======
-	_target_gas: Option<usize>
 ) -> PrecompileResult {
->>>>>>> 259bdb03
 	None
 }
 
@@ -84,11 +66,7 @@
 		backend: &'backend B,
 		gas_limit: u64,
 		config: &'config Config,
-<<<<<<< HEAD
 		precompile: PrecompileFn,
-=======
-		precompile: fn(H160, &[u8], Option<usize>) -> PrecompileResult,
->>>>>>> 259bdb03
 	) -> Self {
 		Self {
 			backend,
@@ -104,12 +82,8 @@
 	}
 
 	/// Create a substate executor from the current executor.
-<<<<<<< HEAD
+	#[must_use]
 	pub fn substate(&self, gas_limit: u64, is_static: bool) -> StackExecutor<'backend, 'config, B> {
-=======
-	#[must_use]
-	pub fn substate(&self, _gas_limit: usize, is_static: bool) -> StackExecutor<'backend, 'config, B> {
->>>>>>> 259bdb03
 		Self {
 			backend: self.backend,
 			gasometer: Gasometer::new(gas_limit, self.gasometer.config()),
@@ -135,16 +109,9 @@
 	}
 
 	/// Get remaining gas.
-<<<<<<< HEAD
+	#[must_use]
 	pub fn gas(&self) -> u64 {
-		self.gasometer.gas()
-                // 12341234
-=======
-	#[must_use]
-	pub fn gas() -> usize {
-		//self.gasometer.gas()
-                12_341_234
->>>>>>> 259bdb03
+		self.gasometer.gas() // 12341234
 	}
 
 	/// Merge a substate executor that succeeded.
@@ -271,30 +238,21 @@
 		}
 	}
 
-	/// Get used gas for the current executor, given the price.
-<<<<<<< HEAD
-	pub fn used_gas(
-		&self,
-	) -> u64 {
-		assert!(self.gasometer.refunded_gas() >= 0);
-		self.gasometer.total_used_gas() -
-		core::cmp::min(self.gasometer.total_used_gas() / 2, self.gasometer.refunded_gas() as u64)
-                // 0
-=======
+	/// Get used gas for the current executor.
 	#[must_use]
-	pub fn used_gas() -> usize {
-		//self.gasometer.total_used_gas() -
-		//	min(self.gasometer.total_used_gas() / 2, self.gasometer.refunded_gas() as usize)
-                0
->>>>>>> 259bdb03
+	#[allow(clippy::cast_sign_loss)]
+	pub fn used_gas(&self) -> u64 {
+		let rg = self.gasometer.refunded_gas();
+		assert!(rg >= 0);
+		let tug = self.gasometer.total_used_gas();
+		tug - core::cmp::min(tug / 2, rg as u64)
+        // 0
 	}
 
 	/// Get fee needed for the current executor, given the price.
 	#[must_use]
-	pub fn fee(
-		price: U256,
-	) -> U256 {
-		let used_gas = Self::used_gas();
+	pub fn fee(&self, price: U256) -> U256 {
+		let used_gas = self.used_gas();
 		U256::from(used_gas) * price
 	}
 
@@ -411,11 +369,7 @@
 			}
 		}
 
-<<<<<<< HEAD
-		fn l64(gas: u64) -> u64 {
-=======
-		const fn l64(gas: usize) -> usize {
->>>>>>> 259bdb03
+		const fn l64(gas: u64) -> u64 {
 			gas - gas / 64
 		}
 
@@ -544,6 +498,7 @@
 	}
 
 	#[allow(clippy::too_many_arguments)]
+	#[allow(clippy::too_many_lines)]
 	fn call_inner(
 		&mut self,
 		code_address: H160,
@@ -555,7 +510,6 @@
 		take_stipend: bool,
 		context: Context,
 	) -> Capture<(ExitReason, Vec<u8>), Infallible> {
-<<<<<<< HEAD
 		macro_rules! try_or_fail {
 			( $e:expr ) => {
 				match $e {
@@ -565,19 +519,7 @@
 			}
 		}
 
-		fn l64(gas: u64) -> u64 {
-=======
-//		macro_rules! try_or_fail {
-//			( $e:expr ) => {
-//				match $e {
-//					Ok(v) => v,
-//					Err(e) => return Capture::Exit((e.into(), Vec::new())),
-//				}
-//			}
-//		}
-
-		const fn l64(gas: usize) -> usize {
->>>>>>> 259bdb03
+		const fn l64(gas: u64) -> u64 {
 			gas - gas / 64
 		}
 
@@ -635,12 +577,8 @@
 			}
 		}
 
-<<<<<<< HEAD
-		if let Some(hook_res) = self.backend.call_inner(code_address, transfer_clone, input.clone(), Some(target_gas), is_static, take_l64, take_stipend) {
-=======
 		let hook_res = self.backend.call_inner(code_address, transfer_clone, input.clone(), Some(target_gas), is_static, take_l64, take_stipend);
 		if let Some(hook_res) = hook_res {
->>>>>>> 259bdb03
 			match &hook_res {
 				Capture::Exit((reason, _return_data)) => {
 					match reason {
@@ -712,11 +650,7 @@
 
 	fn code_size(&self, address: H160) -> U256 {
 		U256::from(
-<<<<<<< HEAD
-			self.state.get(&address).and_then(|v| v.code.as_ref().map(|c| c.len()))
-=======
 			self.state.get(&address).and_then(|v| v.code.as_ref().map(Vec::len))
->>>>>>> 259bdb03
 				.unwrap_or_else(|| self.backend.code_size(address))
 		)
 	}
@@ -726,14 +660,7 @@
 			return H256::default()
 		}
 
-<<<<<<< HEAD
-		let (balance, nonce, code_size) = if let Some(account) = self.state.get(&address) {
-			(account.basic.balance, account.basic.nonce,
-			 account.code.as_ref().map(|c| U256::from(c.len())).unwrap_or_else(|| self.code_size(address)))
-		} else {
-=======
 		let (balance, nonce, code_size) = self.state.get(&address).map_or_else(|| {
->>>>>>> 259bdb03
 			let basic = self.backend.basic(address);
 			(basic.balance, basic.nonce, U256::from(self.backend.code_size(address)))
 		}, |account| 
@@ -786,6 +713,8 @@
 		self.backend.storage(address, index)
 	}
 
+	#[allow(clippy::option_if_let_else)]
+	#[allow(clippy::map_unwrap_or)]
 	fn exists(&self, address: H160) -> bool {
 		if self.config.empty_considered_exists {
 			self.state.get(&address).is_some() || self.backend.exists(address)
@@ -795,12 +724,7 @@
 				account.code.as_ref().map(|c| !c.is_empty()).unwrap_or(false) ||
 				!self.backend.code(address).is_empty()
 		} else {
-<<<<<<< HEAD
-			self.backend.basic(address).nonce != U256::zero() ||
-				self.backend.basic(address).balance != U256::zero() ||
-				!self.backend.code(address).is_empty()
-=======
-			self.state.get(&address).map_or_else(|| 
+			self.state.get(&address).map_or_else(||
 					self.backend.basic(address).nonce != U256::zero() ||
 					self.backend.basic(address).balance != U256::zero() ||
 					!self.backend.code(address).is_empty(), 
@@ -810,7 +734,6 @@
 					account.code.as_ref().map_or(false, |c| !c.is_empty()) ||
 					!self.backend.code(address).is_empty()
 			)
->>>>>>> 259bdb03
 		}
 	}
 
@@ -884,23 +807,23 @@
 		&mut self,
 		context: &Context,
 		opcode: Opcode,
-		stack: &Stack
+		stack: &Stack,
 	) -> Result<(), ExitError> {
-	    if let Some(cost) = gasometer::static_opcode_cost(opcode) {
-		self.gasometer.record_cost(cost)?;
-            } else {
-		let is_static = self.is_static;
-		let (gas_cost, memory_cost) = gasometer::dynamic_opcode_cost(
-		    context.address,
-		    opcode,
-		    stack,
-		    is_static,
-		    &self.config,
-		    self,
-		)?;
-		self.gasometer.record_dynamic_cost(gas_cost, memory_cost)?;
-	    }
-
-	    Ok(())
+		if let Some(cost) = gasometer::static_opcode_cost(opcode) {
+			self.gasometer.record_cost(cost)?;
+		} else {
+			let is_static = self.is_static;
+			let (gas_cost, memory_cost) = gasometer::dynamic_opcode_cost(
+				context.address,
+				opcode,
+				stack,
+				is_static,
+				self.config,
+				self,
+			)?;
+			self.gasometer.record_dynamic_cost(gas_cost, memory_cost)?;
+		}
+
+		Ok(())
 	}
 }